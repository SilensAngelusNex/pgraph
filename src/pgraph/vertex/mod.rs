--- conflicted
+++ resolved
@@ -61,15 +61,6 @@
         self.adj.len()
     }
 
-<<<<<<< HEAD
-    /// Returns a mutable reference to the data on this vertex
-    #[must_use]
-    pub fn data_mut(&mut self) -> &mut V {
-        &mut self.data
-    }
-
-=======
->>>>>>> f3793a1e
     /// Creates a vertex from an Id and vertex data. The vertex starts with no neighbors.
     #[must_use]
     pub(super) fn from(id: Id, data: V) -> Self {
@@ -97,7 +88,7 @@
 impl<V: Clone, E> Vertex<V, E> {
     /// Returns a mutable reference to the data on this vertex
     #[must_use]
-    pub fn get_data_mut(&mut self) -> &mut V {
+    pub fn data_mut(&mut self) -> &mut V {
         Arc::make_mut(&mut self.data)
     }
 }
