use self::vertex::Vertex;
use crate::id::{Id, IdGen};
use im::Vector;
use std::borrow::Cow;
use std::collections::HashMap;
use std::fmt::{Debug, Error, Formatter};
use std::iter::{FilterMap, IntoIterator};
use std::ops::{Index, IndexMut};

pub mod vertex;

type GraphInternal<V, E> = Vector<Option<Vertex<V, E>>>;

/// Represents a persistent graph with data on each vertex (of type V) and directed, weighted edges.
/// (Edge weights are of type E.) Uses [Id](struct.Id.html)s as references to vertices.
///
/// All of the `_mut` methods will mutate the PGraph in-place, while the corresponding methods without will clone the existing PGraph and return a modified version.
/// All of the `try_` methods will not panic if their non-`try` counterparts would, and do less redundant cloning.
/// All the graph data is held using structual sharing, so the cloning will be minimally expensive, with respect to both time and memory.
pub struct PGraph<V, E> {
    guts: GraphInternal<V, E>,
    idgen: IdGen,
}

// `derive(Clone)` only implements for <V: Clone, E: Clone> because of rust#26925
impl<V, E> Clone for PGraph<V, E> {
    fn clone(&self) -> Self {
        Self {
            guts: self.guts.clone(),
            idgen: self.idgen.clone(),
        }
    }
}

impl<V, E> Default for PGraph<V, E> {
    fn default() -> Self {
        Self::new()
    }
}

impl<V: Debug, E: Debug> Debug for PGraph<V, E> {
    fn fmt(&self, f: &mut Formatter) -> Result<(), Error> {
        write!(f, "PGraph ({:?}) {{", self.idgen)?;
        let mut any_vertices = false;

        for v_opt in self.guts.iter() {
            match v_opt {
                Some(v) => write!(f, "\n\t{:?}", v)?,
                None => write!(f, "\n\tBlank")?,
            }
            any_vertices = true;
        }

        writeln!(f, "{}}}", if any_vertices { "\n" } else { "" })?;
        Result::Ok(())
    }
}

// helpers
impl<V, E> PGraph<V, E> {
    /// Gets the current generation of the PGraph's IdGen
    #[cfg(test)]
    #[must_use]
    pub fn generation(&self) -> usize {
        self.idgen.generation()
    }

    /// Counts the number of empty (`None`) slots in the underlying vertex Vector
    #[cfg(test)]
    #[must_use]
    pub fn count_empties(&self) -> usize {
        self.guts
            .iter()
            .filter_map(|v_opt| if v_opt.is_none() { Some(()) } else { None })
            .count()
    }

    /// Finds an empty (`None`) slot in the underlying vector.
    /// Current implementation gets the slot with the first index
    #[must_use]
    fn find_empty(&self) -> Option<usize> {
        for (i, v) in self.guts.iter().enumerate() {
            if v.is_none() {
                return Some(i);
            }
        }
        None
    }
}

impl<V, E> PGraph<V, E> {
    /// Creates a new, empty PGraph
    #[must_use]
    pub fn new() -> Self {
        Self {
            guts: GraphInternal::new(),
            idgen: IdGen::new(),
        }
    }

    /// Checks if the given Id points to a valid [Vertex](struct.Vertex.html). Equivalent to `self.get(id).is_some()`.
    #[must_use]
    pub fn has_vertex(&self, id: Id) -> bool {
        self.vertex(id).is_some()
    }

    /// Gets the [Vertex](struct.Vertex.html) corresponding to a given [Id](struct.Id.html). Will return `None` if one cannot be found.
    ///
    /// Some reasons this could occur are:
    /// -   This `Id` is from a `PGraph` that isn't an ancestor of the current `PGraph`
    /// -   The `Vertex` corresponding to this `Id` has been removed from the `PGraph`
    #[must_use]
<<<<<<< HEAD
    pub fn vertex(&self, id: Id) -> Option<&Vertex<V, E>> {
        match self.guts.get(id.index()) {
            Some(Some(vertex)) if vertex.same_id(id) => Some(vertex),
=======
    pub fn get(&self, id: Id) -> Option<&Vertex<V, E>> {
        match self.guts.get(id.get_index()) {
            Some(Some(vertex)) if vertex.same_id(id) => Some(&*vertex),
>>>>>>> f3793a1e
            _ => None,
        }
    }

    /// Gets the data from the [Vertex](struct.Vertex.html) corresponding to a given [Id](struct.Id.html). Will return `None`
    /// if such a [Vertex](struct.Vertex.html) cannot be found. Equivalent to `self.get(id).data()`
    #[must_use]
    pub fn vertex_data(&self, id: Id) -> Option<&V> {
        self.vertex(id).map(|v| v.data())
    }

    /// Returns true iff there exist vertices corresponding to both `source` and `sink` and `source` has an outgoing edge to `sink`.
    #[must_use]
    pub fn has_edge(&self, source: Id, sink: Id) -> bool {
        self.vertex(source).map_or(false, |v| v.is_connected(sink))
    }

    /// If there exists an outgoing edge from `source` to `sink`, returns a reference to that edge's value. Otherwise, returns `None`.
    #[must_use]
    pub fn edge(&self, source: Id, sink: Id) -> Option<&E> {
        self.vertex(source).and_then(|v| v.cost(sink))
    }

    /// Modifies the PGraph to contain a new vertex containing `data`. (The vertex won't be connected to anything.)
    ///
    /// Returns the new PGraph and the new vertex's Id.
    #[must_use]
    pub fn add(&self, data: V) -> (Self, Id) {
        let mut result = self.clone();
        let id = result.add_mut(data);
        (result, id)
    }

    /// Modifies the PGraph in-place to contain a new vertex containing `data`. (The vertex won't be connected to anything.)  
    /// Returns the new vertex's Id.
    pub fn add_mut(&mut self, data: V) -> Id {
        match self.find_empty() {
            Some(index) => {
                let id = self.idgen.create_id(index);
                self.guts.set(index, Some(Vertex::from(id, data)));
                id
            }
            None => {
                let id = self.idgen.create_id(self.guts.len());
                self.guts.push_back(Some(Vertex::from(id, data)));
                id
            }
        }
    }

    /// Adds multiple vertices to the PGraph. Each contains one of the elements contained in `data_iter`.  
    /// Returns the new PGraph and a Vec of the added [Id](struct.Id.html)s. The order of [Id](struct.Id.html)s in the Vec correspond the position in the `data_iter` from which that vertex's data came.
    ///
    /// Prefer over iterating and calling `add` yourself because this makes less calls to `clone`.
    #[must_use]
    pub fn add_all<T: Into<V>, I: IntoIterator<Item = T>>(&self, data_iter: I) -> (Self, Vec<Id>) {
        let mut result = self.clone();
        let ids = result.add_all_mut(data_iter);
        (result, ids)
    }

    /// Adds multiple vertices to the PGraph in-place. Each contains one of the elements contained in `data_iter`.  
    /// Returns a Vec of the added [Id](struct.Id.html)s. The order of [Id](struct.Id.html)s in the Vec correspond the position in the `data_iter` from which that vertex's data came.
    ///
    /// TODO: Use batch insert when RPDS supports it, so that this is better than iterating and calling `add_mut`
    pub fn add_all_mut<T: Into<V>, I: IntoIterator<Item = T>>(&mut self, vertices: I) -> Vec<Id> {
        vertices
            .into_iter()
            .map(|v| self.add_mut(v.into()))
            .collect()
    }

    /// Returns an iterator over all the valid vertex [Id](struct.Id.html)s in the PGraph
    #[must_use]
    pub fn ids(&self) -> impl Iterator<Item = &Id> {
        self.guts.iter().filter_map(|v_opt| match v_opt {
            Some(v) => Some(v.id()),
            None => None,
        })
    }

    /// Returns an iterator over all the valid vertex data in the PGraph
    #[must_use]
    pub fn iter_data(&self) -> impl Iterator<Item = &V> {
        self.guts.iter().filter_map(|v_opt| match v_opt {
            Some(v) => Some(v.data()),
            None => None,
        })
    }

    /// Returns an iterator over all wieghts of edges existing in the PGraph
    #[must_use]
    pub fn iter_weights(&self) -> impl Iterator<Item = &E> {
        self.guts
            .iter()
            .filter_map(|v_opt| match v_opt {
                Some(v) => Some(v.into_iter()),
                None => None,
            })
            .flatten()
            .map(|(_, weight)| weight)
    }

    /// Returns an iterator over all wieghts of edges existing in the PGraph that _end_ at `sink`.
    #[must_use]
    pub fn vertices_with_edge_to(&self, sink: Id) -> impl Iterator<Item = &Id> {
        self.guts.iter().filter_map(move |v_opt| match v_opt {
            Some(v) if v.is_connected(sink) => Some(v.id()),
            _ => None,
        })
    }

    /// Returns an iterator over all wieghts of edges existing in the PGraph that _start_ at `source`.
    #[must_use]
<<<<<<< HEAD
    pub fn neighbors(&self, source: Id) -> impl Iterator<Item = &Edge<E>> {
        self.vertex(source)
=======
    pub fn neighbors(&self, source: Id) -> impl Iterator<Item = (&Id, &E)> {
        self.get(source)
>>>>>>> f3793a1e
            .map(|v| v.into_iter())
            .into_iter()
            .flatten()
    }
}

impl<V: Clone, E> PGraph<V, E> {
    /// Gets a mutable reference data from the [Vertex](struct.Vertex.html) corresponding to a given [Id](struct.Id.html). Will return `None`
    /// if such a [Vertex](struct.Vertex.html) cannot be found. Equivalent to `self.get_mut(id).data_mut()`
    #[must_use]
    pub fn vertex_data_mut(&mut self, id: Id) -> Option<&mut V> {
        self.vertex_mut(id).map(|v| v.data_mut())
    }

    /// Creates an edge from `source` to `sink`. If there already exists an edge, it will be overwritten. (Vertices can have edges to themselves.)
    ///
    /// Returns the new, modified version of the PGraph.  
    /// Panics if `source` and/or `sink` is not in the PGraph
    #[must_use]
    pub fn connect(&self, source: Id, sink: Id, edge: E) -> Self {
        let mut result = self.clone();
        result.connect_mut(source, sink, edge);
        result
    }

    /// Tries to create an edge from `source` to `sink`. If there already exists an edge, it will be overwritten. (Vertices can have edges to themselves.)
    ///
    /// Returns the new, modified version of the PGraph, or `None` if `source` and/or `sink` is not in the PGraph.
    #[must_use]
    pub fn try_connect(&self, source: Id, sink: Id, edge: E) -> Option<Self> {
        let mut result = Cow::Borrowed(self);
        if result.has_vertex(source) && result.has_vertex(sink) {
            result.to_mut().connect_mut(source, sink, edge);
            Some(result.into_owned())
        } else {
            None
        }
    }

    /// Creates an edge from `source` to `sink`, in-place. If there already exists an edge, it will be overwritten. (Vertices can have edges to themselves.)
    ///
    /// Panics if `source` and/or `sink` is not in the PGraph
    pub fn connect_mut(&mut self, source: Id, sink: Id, edge: E) {
        if self.has_vertex(sink) {
            self[source].connect_to(sink, edge)
        } else {
            panic!(
                "The sink vertex with Id {:?} was not found in the graph.",
                sink
            )
        }
    }

    /// Tries to create an edge from `source` to `sink`. If there already exists an edge, it will be overwritten. (Vertices can have edges to themselves.)
    ///
    /// Returns `false` iff the edge couldn't be created (i.e. `source` and/or `sink` is not in the PGraph)
    pub fn try_connect_mut(&mut self, source: Id, sink: Id, edge: E) -> bool {
        if self.has_vertex(sink) {
            if let Some(v) = self.vertex_mut(source) {
                v.connect_to(sink, edge);
                return true;
            }
        };
        false
    }

    /// Gets a mutable reference to the [Vertex](struct.Vertex.html) corresponding to a given [Id](struct.Id.html). Will return `None` if one cannot be found.
    ///
    /// Some reasons this could occur are:
    /// -   This `Id` is from a `PGraph` that isn't an ancestor of the current `PGraph`
    /// -   The `Vertex` corresponding to this `Id` has been removed from the `PGraph`
    #[must_use]
    pub fn vertex_mut(&mut self, id: Id) -> Option<&mut Vertex<V, E>> {
        match self.guts.get_mut(id.index()) {
            Some(Some(vertex)) if vertex.same_id(id) => Some(vertex),
            _ => None,
        }
    }
}

impl<V: Clone, E: Clone> PGraph<V, E> {
    /// Recreates a graph from scratch, so that it and the old graph have no shared structure.
    /// This means that the [Id](struct.Id.html)s from the old graph will not work on the new one.
    #[must_use]
    pub fn recreate(&self) -> Self {
        let mut result = Self::new();
        let mut ids = HashMap::new();
        for v in self {
            ids.insert(v.id(), result.add_mut(v.data().clone()));
        }

        for source in self {
            for (sink, weight) in source {
                result.connect_mut(ids[source.id()], ids[sink], weight.clone())
            }
        }
        result
    }

    /// If there exists an outgoing edge from `source` to `sink`, returns a mutable reference to that edge's value. Otherwise, returns `None`.
    #[must_use]
    pub fn edge_mut(&mut self, source: Id, sink: Id) -> Option<&mut E> {
        self.vertex_mut(source).and_then(|v| v.cost_mut(sink))
    }

    /// Removes a vertex and all edges from and to it from the PGraph.
    ///
    /// Returns the modified PGraph, which may be identical to the PGraph passed in if the vertix didn't exist.
    #[must_use]
    pub fn remove(&self, id: Id) -> Self {
        let mut result = self.clone();
        result.remove_mut(id);
        result
    }

    /// Tries to remove a vertex and all edges from and to it from the PGraph.
    ///
    /// Returns the modified PGraph if the vertex existed to be removed, `None` otherwise.
    #[must_use]
    pub fn try_remove(&self, id: Id) -> Option<Self> {
        let mut result = Cow::Borrowed(self);
        if remove(&mut result, id) {
            Some(result.into_owned())
        } else {
            None
        }
    }

    /// Removes multiple vertices and all edges from and to them from the PGraph.
    ///
    /// Returns the modified PGraph, which may be identical to the PGraph passed in if none of the vertices existed.
    #[must_use]
    pub fn remove_all<T: Into<Id>, I: IntoIterator<Item = T>>(&self, iterable: I) -> Self {
        let mut result = self.clone();
        result.remove_all_mut(iterable);
        result
    }

    /// Remove multiple vertices and all edges from and to them from the PGraph.
    ///
    /// Returns the modified PGraph if one or more of the vertices existed to be removed, otherwise `None`.
    #[must_use]
    pub fn try_remove_all<T: Into<Id>, I: IntoIterator<Item = T>>(
        &self,
        iterable: I,
    ) -> Option<Self> {
        let mut result = Cow::Borrowed(self);
        if remove_all(&mut result, iterable) {
            Some(result.into_owned())
        } else {
            None
        }
    }

    /// Removes the edge from `source` to `sink`, if one exists. Panics if `source` doesn't exist.
    ///
    /// Returns the modified PGraph
    #[must_use]
    pub fn disconnect(&self, source: Id, sink: Id) -> Self {
        let mut result = self.clone();
        result.disconnect_mut(source, sink);
        result
    }

    /// Tries to remove the edge from `source` to `sink`, if one exists.
    ///
    /// If both `source` and `sink` exist and there existed an edge from `source` to `sink` to be removed, returns the modified PGraph.
    /// Otherwise, returns `None`.
    #[must_use]
    pub fn try_disconnect(&self, source: Id, sink: Id) -> Option<Self> {
        let mut result = Cow::Borrowed(self);
        if result.has_vertex(source) && result.has_vertex(sink) {
            result.to_mut().disconnect_mut(source, sink);
            Some(result.into_owned())
        } else {
            None
        }
    }

    /// Removes a vertex and all edges from and to it from the PGraph.
    ///
    /// Returns `true` if the vertex existed to be removed, `false` otherwise.
    pub fn remove_mut(&mut self, id: Id) -> bool {
        if self.has_vertex(id) {
            self.remove_mut_no_inc(id);
            self.idgen.next_gen();
            true
        } else {
            false
        }
    }

    /// Removes multiple vertices and all edges from and to them from the PGraph.
    ///
    /// Returns `true` if one or more vertices existed to be removed, `false` otherwise.
    pub fn remove_all_mut<T: Into<Id>, I: IntoIterator<Item = T>>(&mut self, iter: I) -> bool {
        let changed = self.remove_all_mut_no_inc(iter);
        if changed {
            self.idgen.next_gen();
        };
        changed
    }

    /// Removes multiple vertices without incrementing the PGraph's generation.
    #[must_use]
    fn remove_all_mut_no_inc<T: Into<Id>, I: IntoIterator<Item = T>>(
        &mut self,
        iterable: I,
    ) -> bool {
        iterable.into_iter().fold(false, |changed, into_id| {
            self.try_remove_mut_no_inc(into_id.into()) || changed
        })
    }

    /// Checks if a vertex exists, then removes it without incrementing the PGraph's generation.
    #[must_use]
    fn try_remove_mut_no_inc(&mut self, id: Id) -> bool {
        if self.has_vertex(id) {
            self.remove_mut_no_inc(id);
            true
        } else {
            false
        }
    }

    /// Removes a vertex without incrementing the PGraph's generation.
    fn remove_mut_no_inc(&mut self, id: Id) {
<<<<<<< HEAD
        self.guts.set_mut(id.index(), None);
=======
        self.guts.set(id.get_index(), None);
>>>>>>> f3793a1e
        self.disconnect_all_inc_mut(id);
    }

    /// Removes the edge from `source` to `sink`, if one exists. Panics if `source` doesn't exist.
    ///
    /// Returns `true` if there was previously an edge from `source` to `sink`
    pub fn disconnect_mut(&mut self, source: Id, sink: Id) -> bool {
        self[source].disconnect(sink)
    }

    /// Tries to remove the edge from `source` to `sink`, if one exists.
    ///
    /// Returns `true` if there was previously an edge from `source` to `sink`
    pub fn try_disconnect_mut(&mut self, source: Id, sink: Id) -> bool {
        self.vertex_mut(source)
            .map_or(false, |v| v.disconnect(sink))
    }

    /// Disconnects all the edges that end at `sink`.
    fn disconnect_all_inc_mut(&mut self, sink: Id) -> bool {
        let inc: Vec<Id> = self.vertices_with_edge_to(sink).cloned().collect();
        inc.into_iter().fold(false, |init, source| {
            self.disconnect_mut(source, sink) || init
        })
    }
}

impl<V, E> Index<Id> for PGraph<V, E> {
    type Output = Vertex<V, E>;

    fn index(&self, id: Id) -> &Vertex<V, E> {
        match self.guts.get(id.index()) {
            Some(Some(vertex)) if vertex.same_id(id) => vertex,
            Some(Some(_)) => panic!("The Id {:?} is of an invalid generation. It does not correspond to any vertices in this graph.", id),
            Some(None) => panic!("No vertex found for Id {:?}. It has likely been removed from the graph.", id),
            None => panic!("No vertex found for Id {:?}. The Id either comes from a chlid or another graph family.", id),
        }
    }
}

impl<V: Clone, E> IndexMut<Id> for PGraph<V, E> {
    fn index_mut(&mut self, id: Id) -> &mut Vertex<V, E> {
        match self.guts.get_mut(id.index()) {
            Some(Some(vertex)) if vertex.same_id(id) => vertex,
            Some(Some(_)) => panic!("The Id {:?} is of an invalid generation. It does not correspond to any vertices in this graph", id),
            Some(None) => panic!("No vertex found for Id {:?}. It has likely been removed from the graph.", id),
            None => panic!("No vertex found for Id {:?}. The Id either comes from a chlid or another graph family.", id),
        }
    }
}

impl<V, E> Index<(Id,)> for PGraph<V, E> {
    type Output = V;

    fn index(&self, id: (Id,)) -> &V {
        self[id.0].data()
    }
}

impl<V: Clone, E> IndexMut<(Id,)> for PGraph<V, E> {
    fn index_mut(&mut self, id: (Id,)) -> &mut V {
        self[id.0].data_mut()
    }
}

impl<V, E> Index<(Id, Id)> for PGraph<V, E> {
    type Output = E;

    fn index(&self, ids: (Id, Id)) -> &E {
        let (source, sink) = ids;
        self[source].index(sink)
    }
}

impl<V: Clone, E: Clone> IndexMut<(Id, Id)> for PGraph<V, E> {
    fn index_mut(&mut self, ids: (Id, Id)) -> &mut E {
        let (source, sink) = ids;
        self[source].index_mut(sink)
    }
}

/// Tries to remove a vertex if it exists in the PGraph, only cloning if that PGraph will actually be modified.
fn remove<'a, V: Clone, E: Clone>(cow: &mut Cow<'a, PGraph<V, E>>, id: Id) -> bool {
    if cow.has_vertex(id) {
        cow.to_mut().remove_mut_no_inc(id);
        true
    } else {
        false
    }
}

/// Tries to remove multiple vertices if it exists in the PGraph, only cloning if that PGraph will actually be modified.
fn remove_all<'a, V: Clone, E: Clone, T: Into<Id>, I: IntoIterator<Item = T>>(
    cow: &mut Cow<'a, PGraph<V, E>>,
    iterable: I,
) -> bool {
    iterable.into_iter().fold(false, |changed, into_id| {
        remove(cow, into_id.into()) || changed
    })
}

type GutsIter<'a, V, E> = <&'a GraphInternal<V, E> as IntoIterator>::IntoIter;
type VertexDeref<'a, V, E> = fn(&'a Option<Vertex<V, E>>) -> Option<&'a Vertex<V, E>>;

impl<'a, V, E> IntoIterator for &'a PGraph<V, E> {
    type Item = &'a Vertex<V, E>;
    type IntoIter = FilterMap<GutsIter<'a, V, E>, VertexDeref<'a, V, E>>;

    fn into_iter(self) -> Self::IntoIter {
        self.guts.iter().filter_map(|v_opt| v_opt.as_ref())
    }
}<|MERGE_RESOLUTION|>--- conflicted
+++ resolved
@@ -110,15 +110,9 @@
     /// -   This `Id` is from a `PGraph` that isn't an ancestor of the current `PGraph`
     /// -   The `Vertex` corresponding to this `Id` has been removed from the `PGraph`
     #[must_use]
-<<<<<<< HEAD
     pub fn vertex(&self, id: Id) -> Option<&Vertex<V, E>> {
         match self.guts.get(id.index()) {
-            Some(Some(vertex)) if vertex.same_id(id) => Some(vertex),
-=======
-    pub fn get(&self, id: Id) -> Option<&Vertex<V, E>> {
-        match self.guts.get(id.get_index()) {
             Some(Some(vertex)) if vertex.same_id(id) => Some(&*vertex),
->>>>>>> f3793a1e
             _ => None,
         }
     }
@@ -233,13 +227,8 @@
 
     /// Returns an iterator over all wieghts of edges existing in the PGraph that _start_ at `source`.
     #[must_use]
-<<<<<<< HEAD
-    pub fn neighbors(&self, source: Id) -> impl Iterator<Item = &Edge<E>> {
+    pub fn neighbors(&self, source: Id) -> impl Iterator<Item = (&Id, &E)> {
         self.vertex(source)
-=======
-    pub fn neighbors(&self, source: Id) -> impl Iterator<Item = (&Id, &E)> {
-        self.get(source)
->>>>>>> f3793a1e
             .map(|v| v.into_iter())
             .into_iter()
             .flatten()
@@ -467,11 +456,7 @@
 
     /// Removes a vertex without incrementing the PGraph's generation.
     fn remove_mut_no_inc(&mut self, id: Id) {
-<<<<<<< HEAD
-        self.guts.set_mut(id.index(), None);
-=======
-        self.guts.set(id.get_index(), None);
->>>>>>> f3793a1e
+        self.guts.set(id.index(), None);
         self.disconnect_all_inc_mut(id);
     }
 
