--- conflicted
+++ resolved
@@ -22,11 +22,7 @@
     for id in a_ids {
         assert!(a.vertex_data(id).is_some());
         for (sink, _) in a.neighbors(id) {
-<<<<<<< HEAD
-            assert!(a.edge(id, *sink).is_some());
-=======
-            assert!(a.get_weight(id, *sink).is_some());
->>>>>>> a6eccd90
+            assert!(a.weight(id, *sink).is_some());
         }
     }
 
@@ -174,15 +170,9 @@
     assert!(a.try_remove(b_ids[0]).is_none());
 
     a[(a_ids[0], a_ids[1])] *= 2;
-<<<<<<< HEAD
-    *a.edge_mut(a_ids[0], a_ids[1]).unwrap() *= 2;
+    *a.weight_mut(a_ids[0], a_ids[1]).unwrap() *= 2;
     assert_eq!(b[(b_ids[0], b_ids[1])] * 4, a[(a_ids[0], a_ids[1])]);
-    assert!(a.edge_mut(a_ids[0], a_ids[0]).is_none());
-=======
-    *a.get_weight_mut(a_ids[0], a_ids[1]).unwrap() *= 2;
-    assert_eq!(b[(b_ids[0], b_ids[1])] * 4, a[(a_ids[0], a_ids[1])]);
-    assert!(a.get_weight_mut(a_ids[0], a_ids[0]).is_none());
->>>>>>> a6eccd90
+    assert!(a.weight_mut(a_ids[0], a_ids[0]).is_none());
 
     let c = b.disconnect(b_ids[2], b_ids[3]);
     assert!(b.has_edge(b_ids[2], b_ids[3]));
